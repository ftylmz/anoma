--- conflicted
+++ resolved
@@ -1,9 +1,5 @@
-<<<<<<< HEAD
-//! Implementation of the [`FinalizeBlock`] ABCI++ method for the Shell
-=======
 //! Implementation of the `FinalizeBlock` ABCI++ method for the Shell
 
->>>>>>> 3748489f
 use anoma::types::storage::BlockHash;
 use anoma::types::transaction::EncryptionKey;
 use ferveo::DkgState;
