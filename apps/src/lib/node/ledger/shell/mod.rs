//! The ledger shell connects the ABCI++ interface with the Anoma ledger app.
//!
//! Any changes applied before [`Shell::finalize_block`] might have to be
//! reverted, so any changes applied in the methods `Shell::prepare_proposal`
//! (ABCI++), [`Shell::process_proposal`] must be also reverted (unless we can
//! simply overwrite them in the next block).
//! More info in <https://github.com/anoma/anoma/issues/362>.
mod finalize_block;
mod init_chain;
#[cfg(not(feature = "ABCI"))]
mod prepare_proposal;
mod process_proposal;
mod queries;
mod state;
mod update_dkg;

<<<<<<< HEAD
use std::borrow::Borrow;
=======
>>>>>>> 36e513f7
use std::convert::{TryFrom, TryInto};
use std::mem;
use std::path::{Path, PathBuf};
use std::str::FromStr;

use anoma::ledger::gas::BlockGasMeter;
use anoma::ledger::pos::anoma_proof_of_stake::types::{
    ActiveValidator, ValidatorSetUpdate,
};
use anoma::ledger::pos::anoma_proof_of_stake::PosBase;
use anoma::ledger::storage::write_log::WriteLog;
use anoma::ledger::storage::{DBIter, Storage, StorageHasher, DB};
use anoma::ledger::{ibc, parameters, pos};
use anoma::proto::{self, Tx};
use anoma::types::chain::ChainId;
use anoma::types::key::dkg_session_keys::DkgKeypair;
use anoma::types::storage::{BlockHeight, Key};
use anoma::types::time::{DateTime, DateTimeUtc, TimeZone, Utc};
use anoma::types::transaction::protocol::{ProtocolTx, ProtocolTxType};
use anoma::types::transaction::{
    hash_tx, process_tx, verify_decrypted_correctly, AffineCurve, DecryptedTx,
    EllipticCurve, PairingEngine, TxType, UpdateDkgSessionKey, WrapperTx,
};
use anoma::types::{address, key, token};
use anoma::vm::wasm::{TxCache, VpCache};
use anoma::vm::WasmCacheRwAccess;
<<<<<<< HEAD
use ark_std::rand::SeedableRng;
use borsh::{BorshDeserialize, BorshSerialize};
use ferveo::dkg::Params as DkgParams;
=======
use borsh::BorshSerialize;
>>>>>>> 36e513f7
use num_derive::{FromPrimitive, ToPrimitive};
use num_traits::{FromPrimitive, ToPrimitive};
use state::{DkgStateMachine, ShellMode, TxQueue};
#[cfg(not(feature = "ABCI"))]
use tendermint_proto::abci::{
    self, Evidence, RequestPrepareProposal, ValidatorUpdate,
};
#[cfg(not(feature = "ABCI"))]
use tendermint_proto::types::ConsensusParams;
#[cfg(feature = "ABCI")]
use tendermint_proto_abci::abci::ConsensusParams;
#[cfg(feature = "ABCI")]
use tendermint_proto_abci::abci::{self, Evidence, ValidatorUpdate};
use thiserror::Error;
use tokio::sync::mpsc::UnboundedSender;
#[cfg(not(feature = "ABCI"))]
use tower_abci::{request, response};
#[cfg(feature = "ABCI")]
use tower_abci_old::{request, response};

use super::rpc;
use crate::config::{genesis, TendermintMode};
use crate::node::ledger::events::Event;
use crate::node::ledger::shims::abcipp_shim_types::shim;
use crate::node::ledger::shims::abcipp_shim_types::shim::response::TxResult;
use crate::node::ledger::{protocol, storage, tendermint_node};
use crate::wallet::AtomicKeypair;
use crate::wasm_loader::read_wasm;
use crate::{config, wallet};

pub type TendermintValidator =
    ferveo_common::TendermintValidator<EllipticCurve>;
pub type ValidatorSet = ferveo_common::ValidatorSet<EllipticCurve>;

#[derive(Error, Debug)]
pub enum Error {
    #[error("Error removing the DB data: {0}")]
    RemoveDB(std::io::Error),
    #[error("chain ID mismatch: {0}")]
    ChainId(String),
    #[error("Error decoding a transaction from bytes: {0}")]
    TxDecoding(proto::Error),
    #[error("Error trying to apply a transaction: {0}")]
    TxApply(protocol::Error),
    #[error("Gas limit exceeding while applying transactions in block")]
    GasOverflow,
    #[error("{0}")]
    Tendermint(tendermint_node::Error),
    #[error("Could not update the DKG state machine because: {0}")]
    DkgUpdate(String),
    #[error("Server error: {0}")]
    TowerServer(String),
    #[error("{0}")]
    Broadcaster(tokio::sync::mpsc::error::TryRecvError),
}

/// The different error codes that the ledger may
/// send back to a client indicating the status
/// of their submitted tx
#[derive(Debug, Clone, FromPrimitive, ToPrimitive, PartialEq)]
pub enum ErrorCodes {
    Ok = 0,
    InvalidTx = 1,
    InvalidSig = 2,
    WasmRuntimeError = 3,
    InvalidOrder = 4,
    ExtraTxs = 5,
}

impl From<ErrorCodes> for u32 {
    fn from(code: ErrorCodes) -> u32 {
        code.to_u32().unwrap()
    }
}

impl From<ErrorCodes> for String {
    fn from(code: ErrorCodes) -> String {
        u32::from(code).to_string()
    }
}

pub type ShellResult<T> = std::result::Result<T, Error>;

pub fn reset(config: config::Ledger) -> ShellResult<()> {
    // simply nuke the DB files
    let db_path = &config.db_dir();
    match std::fs::remove_dir_all(&db_path) {
        Err(e) if e.kind() == std::io::ErrorKind::NotFound => (),
        res => res.map_err(Error::RemoveDB)?,
    };
    // reset Tendermint state
    tendermint_node::reset(config.tendermint_dir())
        .map_err(Error::Tendermint)?;
    Ok(())
}

#[derive(Clone, Debug)]
pub enum MempoolTxType {
    /// A transaction that has not been validated by this node before
    NewTransaction,
    /// A transaction that has been validated at some previous level that may
    /// need to be validated again
    RecheckTransaction,
}

#[derive(Debug)]
pub struct Shell<
    D = storage::PersistentDB,
    H = storage::PersistentStorageHasher,
> where
    D: DB + for<'iter> DBIter<'iter> + Sync + 'static,
    H: StorageHasher + Sync + 'static,
{
    /// The id of the current chain
    chain_id: ChainId,
    /// The persistent storage
    pub(super) storage: Storage<D, H>,
    /// Gas meter for the current block
    gas_meter: BlockGasMeter,
    /// Write log for the current block
    write_log: WriteLog,
    /// Byzantine validators given from ABCI++ `prepare_proposal` are stored in
    /// this field. They will be slashed when we finalize the block.
    byzantine_validators: Vec<Evidence>,
    /// Path to the base directory with DB data and configs
    #[allow(dead_code)]
    base_dir: PathBuf,
    /// Path to the WASM directory for files used in the genesis block.
    wasm_dir: PathBuf,
<<<<<<< HEAD
    /// Information about the running shell instance
    mode: ShellMode,
    /// Wrapper txs to be decrypted in the next block proposal
    tx_queue: TxQueue,
=======
>>>>>>> 36e513f7
    /// VP WASM compilation cache
    vp_wasm_cache: VpCache<WasmCacheRwAccess>,
    /// Tx WASM compilation cache
    tx_wasm_cache: TxCache<WasmCacheRwAccess>,
}

<<<<<<< HEAD
impl<D, H> Drop for Shell<D, H>
where
    D: DB + for<'iter> DBIter<'iter> + Sync + 'static,
    H: StorageHasher + Sync + 'static,
{
    fn drop(&mut self) {
        tracing::info!("Storing a transaction queue...");
        let tx_queue_path = self.base_dir.clone().join(".tx_queue");
        let _ = std::fs::File::create(&tx_queue_path)
            .expect("Creating the file for the tx_queue dump should not fail");
        std::fs::write(
            tx_queue_path,
            self.tx_queue
                .try_to_vec()
                .expect("Serializing tx queue to bytes should not fail"),
        )
        .expect(
            "Failed to write tx queue to file. Good luck booting back up now",
        );
        tracing::info!("Transaction queue has been stored.");

        if let ShellMode::Validator { dkg, .. } = &self.mode {
            tracing::info!("Storing a DKG state machine...");
            let dkg_path = self.base_dir.clone().join(".dkg");
            let _ = std::fs::File::create(&dkg_path).expect(
                "Creating the file for the DKG state machine dump should not \
                 fail",
            );
            std::fs::write(
                dkg_path,
                dkg.try_to_vec()
                    .expect("Serializing DKG state machine should not fail"),
            )
            .expect(
                "Failed to write DKG state machine to file. Good luck booting \
                 back up now",
            );
            tracing::info!("DKG state machine has been stored.");
        }
    }
}

=======
>>>>>>> 36e513f7
impl<D, H> Shell<D, H>
where
    D: DB + for<'iter> DBIter<'iter> + Sync + 'static,
    H: StorageHasher + Sync + 'static,
{
    /// Create a new shell from a path to a database and a chain id. Looks
    /// up the database with this data and tries to load the last state.
    pub fn new(
        config: config::Ledger,
        wasm_dir: PathBuf,
        broadcast_sender: UnboundedSender<Vec<u8>>,
        db_cache: Option<&D::Cache>,
        vp_wasm_compilation_cache: u64,
        tx_wasm_compilation_cache: u64,
    ) -> Self {
        let chain_id = config.chain_id;
        let db_path = config.shell.db_dir(&chain_id);
        let base_dir = config.shell.base_dir;
        let mode = config.tendermint.tendermint_mode;
        if !Path::new(&base_dir).is_dir() {
            std::fs::create_dir(&base_dir)
                .expect("Creating directory for Anoma should not fail");
        }
        // load last state from storage
        let mut storage = Storage::open(db_path, chain_id.clone(), db_cache);
        storage
            .load_last_state()
            .map_err(|e| {
                tracing::error!("Cannot load the last state from the DB {}", e);
            })
            .expect("PersistentStorage cannot be initialized");
<<<<<<< HEAD

        // If we are not starting the chain for the first time, the file
        // containing the tx queue should exist
        let tx_queue = if storage.last_height.0 > 0u64 {
            BorshDeserialize::deserialize(
                &mut std::fs::read(base_dir.join(".tx_queue"))
                    .expect(
                        "Anoma ledger failed to start: Failed to open file \
                         containing the transaction queue",
                    )
                    .as_ref(),
            )
            .expect(
                "Anoma ledger failed to start: Failed to read file containing \
                 the transaction queue",
            )
        } else {
            Default::default()
        };
=======
>>>>>>> 36e513f7

        let vp_wasm_cache_dir =
            base_dir.join(chain_id.as_str()).join("vp_wasm_cache");
        let tx_wasm_cache_dir =
            base_dir.join(chain_id.as_str()).join("tx_wasm_cache");
        // load in keys and address from wallet if mode is set to `Validator`
        let mode = match mode {
            TendermintMode::Validator => {
                // If we are not starting the chain for the first time, the file
                // containing the dkg should exist
                let dkg = if storage.last_height.0 > 0u64 {
                    BorshDeserialize::deserialize(
                        &mut std::fs::read(base_dir.join(".dkg"))
                            .expect(
                                "Anoma ledger failed to start: Failed to open \
                                 file containing the DKG state machine",
                            )
                            .as_ref(),
                    )
                    .expect(
                        "Anoma ledger failed to start: Failed to read file \
                         containing the DKG state machine",
                    )
                } else {
                    Default::default()
                };
                #[cfg(not(feature = "dev"))]
                {
                    let wallet_path = &base_dir.join(chain_id.as_str());
                    let genesis_path =
                        &base_dir.join(format!("{}.toml", chain_id.as_str()));
                    tracing::debug!(
                        "{}",
                        wallet_path.as_path().to_str().unwrap()
                    );
                    let wallet = wallet::Wallet::load_or_new_from_genesis(
                        wallet_path,
                        move || {
                            genesis::genesis_config::open_genesis_config(
                                genesis_path,
                            )
                        },
                    );
                    wallet
                        .take_validator_data()
                        .map(|data| ShellMode::Validator {
                            data,
                            next_dkg_keypair: None,
                            dkg,
                            broadcast_sender,
                        })
                        .expect(
                            "Validator data should have been stored in the \
                             wallet",
                        )
                }
                #[cfg(feature = "dev")]
                {
                    let validator_keys = wallet::defaults::validator_keys();
                    ShellMode::Validator {
                        data: wallet::ValidatorData {
                            address: wallet::defaults::validator_address(),
                            keys: wallet::ValidatorKeys {
                                protocol_keypair: validator_keys.0,
                                dkg_keypair: Some(validator_keys.1),
                            },
                        },
                        next_dkg_keypair: None,
                        dkg,
                        broadcast_sender,
                    }
                }
            }
            TendermintMode::Full => ShellMode::Full,
            TendermintMode::Seed => ShellMode::Seed,
        };

        Self {
            chain_id,
            storage,
            gas_meter: BlockGasMeter::default(),
            write_log: WriteLog::default(),
            byzantine_validators: vec![],
            base_dir,
            wasm_dir,
<<<<<<< HEAD
            mode,
            tx_queue,
=======
>>>>>>> 36e513f7
            vp_wasm_cache: VpCache::new(
                vp_wasm_cache_dir,
                vp_wasm_compilation_cache as usize,
            ),
            tx_wasm_cache: TxCache::new(
                tx_wasm_cache_dir,
                tx_wasm_compilation_cache as usize,
            ),
        }
    }

    /// Iterate lazily over the wrapper txs in order
    #[cfg(not(feature = "ABCI"))]
    fn next_wrapper(&mut self) -> Option<&WrapperTx> {
        self.storage.tx_queue.lazy_next()
    }

    /// Iterate lazily over the wrapper txs in order
    #[cfg(feature = "ABCI")]
    fn next_wrapper(&mut self) -> Option<WrapperTx> {
        self.storage.tx_queue.pop()
    }

    /// If we reject the decrypted txs because they were out of
    /// order, reset the iterator.
    pub fn reset_tx_queue_iter(&mut self) {
        self.storage.tx_queue.rewind()
    }

    /// Load the Merkle root hash and the height of the last committed block, if
    /// any. This is returned when ABCI sends an `info` request.
    pub fn last_state(&mut self) -> response::Info {
        let mut response = response::Info::default();
        let result = self.storage.get_state();

        match result {
            Some((root, height)) => {
                tracing::info!(
                    "Last state root hash: {}, height: {}",
                    root,
                    height
                );
                response.last_block_app_hash = root.0;
                response.last_block_height =
                    height.try_into().expect("Invalid block height");
            }
            None => {
                tracing::info!(
                    "No state could be found, chain is not initialized"
                );
            }
        };

        response
    }

    /// Apply PoS slashes from the evidence
    fn slash(&mut self) {
        if !self.byzantine_validators.is_empty() {
            let byzantine_validators =
                mem::take(&mut self.byzantine_validators);
            let pos_params = self.storage.read_pos_params();
            let current_epoch = self.storage.block.epoch;
            for evidence in byzantine_validators {
                let evidence_height = match u64::try_from(evidence.height) {
                    Ok(height) => height,
                    Err(err) => {
                        tracing::error!(
                            "Unexpected evidence block height {}",
                            err
                        );
                        continue;
                    }
                };
                let evidence_epoch = match self
                    .storage
                    .block
                    .pred_epochs
                    .get_epoch(BlockHeight(evidence_height))
                {
                    Some(epoch) => epoch,
                    None => {
                        tracing::error!(
                            "Couldn't find epoch for evidence block height {}",
                            evidence_height
                        );
                        continue;
                    }
                };
                let slash_type =
                    match abci::EvidenceType::from_i32(evidence.r#type) {
                        Some(r#type) => match r#type {
                            abci::EvidenceType::DuplicateVote => {
                                pos::types::SlashType::DuplicateVote
                            }
                            abci::EvidenceType::LightClientAttack => {
                                pos::types::SlashType::LightClientAttack
                            }
                            abci::EvidenceType::Unknown => {
                                tracing::error!(
                                    "Unknown evidence: {:#?}",
                                    evidence
                                );
                                continue;
                            }
                        },
                        None => {
                            tracing::error!(
                                "Unexpected evidence type {}",
                                evidence.r#type
                            );
                            continue;
                        }
                    };
                let validator_raw_hash = match evidence.validator {
                    Some(validator) => {
                        match String::from_utf8(validator.address) {
                            Ok(raw_hash) => raw_hash,
                            Err(err) => {
                                tracing::error!(
                                    "Evidence failed to decode validator \
                                     address from utf-8 with {}",
                                    err
                                );
                                continue;
                            }
                        }
                    }
                    None => {
                        tracing::error!(
                            "Evidence without a validator {:#?}",
                            evidence
                        );
                        continue;
                    }
                };
                let validator = match self
                    .storage
                    .read_validator_address_raw_hash(&validator_raw_hash)
                {
                    Some(validator) => validator,
                    None => {
                        tracing::error!(
                            "Cannot find validator's address from raw hash {}",
                            validator_raw_hash
                        );
                        continue;
                    }
                };
                tracing::info!(
                    "Slashing {} for {} in epoch {}, block height {}",
                    evidence_epoch,
                    slash_type,
                    validator,
                    evidence_height
                );
                if let Err(err) = self.storage.slash(
                    &pos_params,
                    current_epoch,
                    evidence_epoch,
                    evidence_height,
                    slash_type,
                    &validator,
                ) {
                    tracing::error!("Error in slashing: {}", err);
                }
            }
        }
    }

    #[cfg(not(feature = "ABCI"))]
    /// INVARIANT: This method must be stateless.
    pub fn extend_vote(
        &self,
        _req: request::ExtendVote,
    ) -> response::ExtendVote {
        Default::default()
    }

    #[cfg(not(feature = "ABCI"))]
    /// INVARIANT: This method must be stateless.
    pub fn verify_vote_extension(
        &self,
        _req: request::VerifyVoteExtension,
    ) -> response::VerifyVoteExtension {
        Default::default()
    }

    /// Commit a block. Persist the application state and return the Merkle root
    /// hash.
    pub fn commit(&mut self) -> response::Commit {
        let mut response = response::Commit::default();
        // commit changes from the write-log to storage
        self.write_log
            .commit_block(&mut self.storage)
            .expect("Expected committing block write log success");
        // store the block's data in DB
        self.storage.commit().unwrap_or_else(|e| {
            tracing::error!(
                "Encountered a storage error while committing a block {:?}",
                e
            )
        });

        let root = self.storage.merkle_root();
        tracing::info!(
            "Committed block hash: {}, height: {}",
            root,
            self.storage.last_height,
        );
        // update the DKG state machine
        self.update_dkg();
        response.data = root.0;
        response
    }

    /// Validate a transaction request. On success, the transaction will
    /// included in the mempool and propagated to peers, otherwise it will be
    /// rejected.
    pub fn mempool_validate(
        &self,
        tx_bytes: &[u8],
        r#_type: MempoolTxType,
    ) -> response::CheckTx {
        let mut response = response::CheckTx::default();
        match Tx::try_from(tx_bytes).map_err(Error::TxDecoding) {
            Ok(_) => response.log = String::from("Mempool validation passed"),
            Err(msg) => {
                response.code = 1;
                response.log = msg.to_string();
            }
        }
        response
    }

    /// Simulate validation and application of a transaction.
    fn dry_run_tx(&self, tx_bytes: &[u8]) -> response::Query {
        let mut response = response::Query::default();
        let mut gas_meter = BlockGasMeter::default();
        let mut write_log = WriteLog::default();
        let mut vp_wasm_cache = self.vp_wasm_cache.read_only();
        let mut tx_wasm_cache = self.tx_wasm_cache.read_only();
        match Tx::try_from(tx_bytes) {
            Ok(tx) => {
                let tx = TxType::Decrypted(DecryptedTx::Decrypted(tx));
                match protocol::apply_tx(
                    tx,
                    tx_bytes.len(),
                    &mut gas_meter,
                    &mut write_log,
                    &self.storage,
                    &mut vp_wasm_cache,
                    &mut tx_wasm_cache,
                )
                .map_err(Error::TxApply)
                {
                    Ok(result) => response.info = result.to_string(),
                    Err(error) => {
                        response.code = 1;
                        response.log = format!("{}", error);
                    }
                }
                response
            }
            Err(err) => {
                response.code = 1;
                response.log = format!("{}", Error::TxDecoding(err));
                response
            }
        }
    }

    /// Lookup a validator's keypair for their established account from their
    /// wallet. If the node is not validator, this function returns None
    fn get_account_keypair(&self) -> Option<AtomicKeypair> {
        let wallet_path = &self.base_dir.join(self.chain_id.as_str());
        let genesis_path = &self
            .base_dir
            .join(format!("{}.toml", self.chain_id.as_str()));
        let mut wallet =
            wallet::Wallet::load_or_new_from_genesis(wallet_path, move || {
                genesis::genesis_config::open_genesis_config(genesis_path)
            });
        self.mode.get_validator_address().map(|addr| {
            let pk_bytes = self
                .storage
                .read(&key::ed25519::pk_key(addr))
                .expect(
                    "A validator should have a public key associated with \
                     it's established account",
                )
                .0
                .expect(
                    "A validator should have a public key associated with \
                     it's established account",
                );
            let pk =
                key::ed25519::PublicKey::deserialize(&mut pk_bytes.as_slice())
                    .expect("Validator's public key should be deserializable");
            wallet.find_key_by_pk(&pk).expect(
                "A validator's established keypair should be stored in its \
                 wallet",
            )
        })
    }

    /// Issue a tx requesting a new DKG session key
    fn request_new_dkg_session_keypair(&mut self) {
        let account_kp = if let ShellMode::Validator { .. } = &self.mode {
            Some(
                self.get_account_keypair()
                    .expect("A validator should have an established keypair"),
            )
        } else {
            None
        };

        if let ShellMode::Validator {
            data,
            next_dkg_keypair,
            broadcast_sender,
            ..
        } = &mut self.mode
        {
            let dkg_keypair: DkgKeypair =
                ferveo_common::Keypair::<EllipticCurve>::new(
                    &mut ark_std::rand::prelude::StdRng::from_entropy(),
                )
                .into();
            let request_data = UpdateDkgSessionKey {
                address: data.address.clone(),
                dkg_public_key: dkg_keypair
                    .public()
                    .try_to_vec()
                    .expect("Serialization of DKG public key shouldn't fail"),
            };
            *next_dkg_keypair = Some(dkg_keypair);
            let keypair = data.keys.get_protocol_keypair().lock();
            let account_keypair = account_kp.as_ref().unwrap().lock();

            // Note that the inner tx is signed with the validators established
            // keypair and the outer is signed with the protocol
            // keypair
            let request_tx = ProtocolTxType::request_new_dkg_keypair(
                request_data,
                &account_keypair,
                &self.wasm_dir,
                read_wasm,
            )
            .sign(keypair.borrow())
            .to_bytes();

            tracing::info!("Requesting new DKG session keypair");
            // broadcast tx
            // We ignore errors here. They are handled elsewhere
            let _ = broadcast_sender.send(request_tx);
        }
    }

    /// Update the dkg session keypair that was queued
    fn update_dkg_session_keypair(&mut self) {
        if let ShellMode::Validator {
            data,
            next_dkg_keypair,
            ..
        } = &mut self.mode
        {
            data.keys.dkg_keypair =
                Some(next_dkg_keypair.take().expect(
                    "A new DKG session keypair should have been queued",
                ));
        }
    }
}

/// Helper functions and types for writing unit tests
/// for the shell
#[cfg(test)]
mod test_utils {
    use std::path::PathBuf;

    use anoma::ledger::storage::mockdb::MockDB;
    use anoma::ledger::storage::{BlockStateWrite, MerkleTree, Sha256Hasher};
    use anoma::types::address::{xan, EstablishedAddressGen};
    use anoma::types::chain::ChainId;
    use anoma::types::key::ed25519::Keypair;
    use anoma::types::storage::{BlockHash, Epoch};
    use anoma::types::transaction::Fee;
    use tempfile::tempdir;
    #[cfg(not(feature = "ABCI"))]
    use tendermint::block::{header::Version, Header};
    #[cfg(not(feature = "ABCI"))]
    use tendermint::{Hash, Time};
    #[cfg(not(feature = "ABCI"))]
    use tendermint_proto::abci::{
        Event as TmEvent, RequestInitChain, ResponsePrepareProposal,
    };
    #[cfg(not(feature = "ABCI"))]
    use tendermint_proto::google::protobuf::Timestamp;
    #[cfg(feature = "ABCI")]
    use tendermint_proto_abci::abci::{Event as TmEvent, RequestInitChain};
    #[cfg(feature = "ABCI")]
    use tendermint_proto_abci::google::protobuf::Timestamp;
    #[cfg(feature = "ABCI")]
    use tendermint_stable::block::{header::Version, Header};
    #[cfg(feature = "ABCI")]
    use tendermint_stable::{Hash, Time};
    use tokio::sync::mpsc::UnboundedReceiver;

    use super::*;
    use crate::node::ledger::shims::abcipp_shim_types::shim::request::{
        FinalizeBlock, ProcessProposal,
    };
    use crate::node::ledger::storage::{PersistentDB, PersistentStorageHasher};

    /// Gets the absolute path to root directory
    pub fn top_level_directory() -> PathBuf {
        let mut current_path = std::env::current_dir()
            .expect("Current directory should exist")
            .canonicalize()
            .expect("Current directory should exist");
        while current_path.file_name().unwrap() != "apps" {
            current_path.pop();
        }
        current_path.pop();
        current_path
    }

    /// Generate a random public/private keypair
    pub(super) fn gen_keypair() -> Keypair {
        use rand::prelude::ThreadRng;
        use rand::thread_rng;

        let mut rng: ThreadRng = thread_rng();
        Keypair::generate(&mut rng)
    }

    /// A wrapper around the shell that implements
    /// Drop so as to clean up the files that it
    /// generates. Also allows illegal state
    /// modifications for testing purposes
    pub(super) struct TestShell {
        pub shell: Shell<MockDB, Sha256Hasher>,
    }

    impl TestShell {
        /// Create a new shell
        pub fn new() -> (Self, UnboundedReceiver<Vec<u8>>) {
            let (sender, receiver) = tokio::sync::mpsc::unbounded_channel();
            let base_dir = tempdir().unwrap().as_ref().canonicalize().unwrap();
            let vp_wasm_compilation_cache = 50 * 1024 * 1024; // 50 kiB
            let tx_wasm_compilation_cache = 50 * 1024 * 1024; // 50 kiB
            (
                Self {
                    shell: Shell::<MockDB, Sha256Hasher>::new(
                        config::Ledger::new(
                            base_dir,
                            Default::default(),
                            TendermintMode::Validator,
                        ),
                        top_level_directory().join("wasm"),
                        sender,
                        None,
                        vp_wasm_compilation_cache,
                        tx_wasm_compilation_cache,
                    ),
                },
                receiver,
            )
        }

        /// Forward a InitChain request and expect a success
        pub fn init_chain(&mut self, req: RequestInitChain) {
            self.shell
                .init_chain(req)
                .expect("Test shell failed to initialize");
        }

        /// Forward the prepare proposal request and return the response
        #[cfg(not(feature = "ABCI"))]
        pub fn prepare_proposal(
            &mut self,
            req: RequestPrepareProposal,
        ) -> ResponsePrepareProposal {
            self.shell.prepare_proposal(req)
        }

        /// Forward a ProcessProposal request and extract the relevant
        /// response data to return
        pub fn process_proposal(
            &mut self,
            req: ProcessProposal,
        ) -> shim::response::ProcessProposal {
            #[cfg(not(feature = "ABCI"))]
            {
                self.shell.process_proposal(req)
            }
            #[cfg(feature = "ABCI")]
            {
                self.shell.process_and_decode_proposal(req)
            }
        }

        /// Forward a FinalizeBlock request return a vector of
        /// the events created for each transaction
        pub fn finalize_block(
            &mut self,
            req: FinalizeBlock,
        ) -> ShellResult<Vec<TmEvent>> {
            match self.shell.finalize_block(req) {
                Ok(resp) => Ok(resp.events),
                Err(err) => Err(err),
            }
        }

        pub fn commit(&mut self) {
            let _ = self.shell.commit();
        }

        /// Add a wrapper tx to the queue of txs to be decrypted
        /// in the current block proposal
        #[cfg(test)]
        pub fn enqueue_tx(&mut self, wrapper: WrapperTx) {
            self.shell.storage.tx_queue.push(wrapper);
            self.shell.reset_tx_queue_iter();
        }

        #[cfg(not(feature = "ABCI"))]
        /// Get the next wrapper tx to be decoded
        pub fn next_wrapper(&mut self) -> Option<&WrapperTx> {
            self.shell.next_wrapper()
        }

        #[cfg(feature = "ABCI")]
        /// Get the next wrapper tx to be decoded
        pub fn next_wrapper(&mut self) -> Option<WrapperTx> {
            self.shell.next_wrapper()
        }
    }

    /// Start a new test shell and initialize it
    pub(super) fn setup() -> (TestShell, UnboundedReceiver<Vec<u8>>) {
        let (mut test, receiver) = TestShell::new();
        test.init_chain(RequestInitChain {
            time: Some(Timestamp {
                seconds: 0,
                nanos: 0,
            }),
            chain_id: ChainId::default().to_string(),
            ..Default::default()
        });
        (test, receiver)
    }

    /// This is just to be used in testing. It is not
    /// a meaningful default.
    impl Default for FinalizeBlock {
        fn default() -> Self {
            FinalizeBlock {
                hash: BlockHash([0u8; 32]),
                header: Header {
                    version: Version { block: 0, app: 0 },
                    chain_id: String::from("test")
                        .try_into()
                        .expect("Should not fail"),
                    height: 0u64.try_into().expect("Should not fail"),
                    time: Time::from(DateTimeUtc::now()),
                    last_block_id: None,
                    last_commit_hash: None,
                    data_hash: None,
                    validators_hash: Hash::None,
                    next_validators_hash: Hash::None,
                    consensus_hash: Hash::None,
                    app_hash: Vec::<u8>::new()
                        .try_into()
                        .expect("Should not fail"),
                    last_results_hash: None,
                    evidence_hash: None,
                    proposer_address: vec![0u8; 20]
                        .try_into()
                        .expect("Should not fail"),
                },
                byzantine_validators: vec![],
                txs: vec![],
                reject_all_decrypted: false,
            }
        }
    }

    /// We test that on shell shutdown, the tx queue gets persisted in a DB, and
    /// on startup it is read successfully
    #[test]
    fn test_tx_queue_persistence() {
        let base_dir = tempdir().unwrap().as_ref().canonicalize().unwrap();
        // we have to use RocksDB for this test
        let (sender, _) = tokio::sync::mpsc::unbounded_channel();
        let vp_wasm_compilation_cache = 50 * 1024 * 1024; // 50 kiB
        let tx_wasm_compilation_cache = 50 * 1024 * 1024; // 50 kiB
        let mut shell = Shell::<PersistentDB, PersistentStorageHasher>::new(
            config::Ledger::new(
                base_dir.clone(),
                Default::default(),
                TendermintMode::Validator,
            ),
            top_level_directory().join("wasm"),
            sender.clone(),
            None,
            vp_wasm_compilation_cache,
            tx_wasm_compilation_cache,
        );
        let keypair = gen_keypair();
        // enqueue a wrapper tx
        let tx = Tx::new(
            "wasm_code".as_bytes().to_owned(),
            Some("transaction data".as_bytes().to_owned()),
        );
        let wrapper = WrapperTx::new(
            Fee {
                amount: 0.into(),
                token: xan(),
            },
            &keypair,
            Epoch(0),
            0.into(),
            tx,
            Default::default(),
        );
        shell.storage.tx_queue.push(wrapper);
        // Artificially increase the block height so that chain
        // will read the new block when restarted
        let merkle_tree = MerkleTree::<Sha256Hasher>::default();
        let stores = merkle_tree.stores();
        let hash = BlockHash([0; 32]);
        let pred_epochs = Default::default();
        let address_gen = EstablishedAddressGen::new("test");
        shell
            .storage
            .db
            .write_block(BlockStateWrite {
                merkle_tree_stores: stores,
                hash: &hash,
                height: BlockHeight(1),
                epoch: Epoch(0),
                pred_epochs: &pred_epochs,
                next_epoch_min_start_height: BlockHeight(3),
                next_epoch_min_start_time: DateTimeUtc::now(),
                address_gen: &address_gen,
<<<<<<< HEAD
                encryption_key: None,
=======
                tx_queue: &shell.storage.tx_queue,
>>>>>>> 36e513f7
            })
            .expect("Test failed");

        // Drop the shell
        std::mem::drop(shell);

        // Reboot the shell and check that the queue was restored from DB
        let shell = Shell::<PersistentDB, PersistentStorageHasher>::new(
            config::Ledger::new(
                base_dir,
                Default::default(),
                TendermintMode::Validator,
            ),
            top_level_directory().join("wasm"),
            sender,
            None,
            vp_wasm_compilation_cache,
            tx_wasm_compilation_cache,
        );
<<<<<<< HEAD
        assert!(!shell.tx_queue.is_empty());
    }

    /// We test that on shell bootup, if the last height > 0
    /// and  the tx queue file is missing, bootup fails
    #[test]
    #[should_panic]
    fn test_tx_queue_must_exist() {
        let base_dir = tempdir().unwrap().as_ref().canonicalize().unwrap();
        // we have to use RocksDB for this test
        let vp_wasm_compilation_cache = 50 * 1024 * 1024; // 50 kiB
        let tx_wasm_compilation_cache = 50 * 1024 * 1024; // 50 kiB
        let (sender, _) = tokio::sync::mpsc::unbounded_channel();
        let mut shell = Shell::<PersistentDB, PersistentStorageHasher>::new(
            config::Ledger::new(
                base_dir.clone(),
                Default::default(),
                TendermintMode::Validator,
            ),
            top_level_directory().join("wasm"),
            sender.clone(),
            None,
            vp_wasm_compilation_cache,
            tx_wasm_compilation_cache,
        );
        let keypair = gen_keypair();
        // enqueue a wrapper tx
        let tx = Tx::new(
            "wasm_code".as_bytes().to_owned(),
            Some("transaction data".as_bytes().to_owned()),
        );
        let wrapper = WrapperTx::new(
            Fee {
                amount: 0.into(),
                token: xan(),
            },
            &keypair,
            Epoch(0),
            0.into(),
            tx,
            Default::default(),
        );
        shell.tx_queue.push(wrapper);
        // Artificially increase the block height so that chain
        // will read the ".tx_queue" file when restarted
        let store = Default::default();
        let hash = BlockHash([0; 32]);
        let pred_epochs = Default::default();
        let address_gen = EstablishedAddressGen::new("test");
        shell
            .storage
            .db
            .write_block(BlockStateWrite {
                root: [0; 32].into(),
                store: &store,
                hash: &hash,
                height: BlockHeight(1),
                epoch: Epoch(0),
                pred_epochs: &pred_epochs,
                next_epoch_min_start_height: BlockHeight(3),
                next_epoch_min_start_time: DateTimeUtc::now(),
                address_gen: &address_gen,
                encryption_key: None,
            })
            .expect("Test failed");

        // Drop the shell and check that the ".tx_queue" file was created
        std::mem::drop(shell);
        std::fs::remove_file(base_dir.join(".tx_queue")).expect("Test failed");
        assert!(!base_dir.join(".tx_queue").exists());

        // Reboot the shell and check that the queue was restored from disk
        let _ = Shell::<PersistentDB, PersistentStorageHasher>::new(
            config::Ledger::new(
                base_dir,
                Default::default(),
                TendermintMode::Validator,
            ),
            top_level_directory().join("wasm"),
            sender,
            None,
            vp_wasm_compilation_cache,
            tx_wasm_compilation_cache,
        );
=======
        assert!(!shell.storage.tx_queue.is_empty());
>>>>>>> 36e513f7
    }
}<|MERGE_RESOLUTION|>--- conflicted
+++ resolved
@@ -14,10 +14,7 @@
 mod state;
 mod update_dkg;
 
-<<<<<<< HEAD
 use std::borrow::Borrow;
-=======
->>>>>>> 36e513f7
 use std::convert::{TryFrom, TryInto};
 use std::mem;
 use std::path::{Path, PathBuf};
@@ -44,16 +41,12 @@
 use anoma::types::{address, key, token};
 use anoma::vm::wasm::{TxCache, VpCache};
 use anoma::vm::WasmCacheRwAccess;
-<<<<<<< HEAD
 use ark_std::rand::SeedableRng;
 use borsh::{BorshDeserialize, BorshSerialize};
 use ferveo::dkg::Params as DkgParams;
-=======
-use borsh::BorshSerialize;
->>>>>>> 36e513f7
 use num_derive::{FromPrimitive, ToPrimitive};
 use num_traits::{FromPrimitive, ToPrimitive};
-use state::{DkgStateMachine, ShellMode, TxQueue};
+use state::{DkgStateMachine, ShellMode};
 #[cfg(not(feature = "ABCI"))]
 use tendermint_proto::abci::{
     self, Evidence, RequestPrepareProposal, ValidatorUpdate,
@@ -176,45 +169,23 @@
     /// this field. They will be slashed when we finalize the block.
     byzantine_validators: Vec<Evidence>,
     /// Path to the base directory with DB data and configs
-    #[allow(dead_code)]
     base_dir: PathBuf,
     /// Path to the WASM directory for files used in the genesis block.
     wasm_dir: PathBuf,
-<<<<<<< HEAD
     /// Information about the running shell instance
     mode: ShellMode,
-    /// Wrapper txs to be decrypted in the next block proposal
-    tx_queue: TxQueue,
-=======
->>>>>>> 36e513f7
     /// VP WASM compilation cache
     vp_wasm_cache: VpCache<WasmCacheRwAccess>,
     /// Tx WASM compilation cache
     tx_wasm_cache: TxCache<WasmCacheRwAccess>,
 }
 
-<<<<<<< HEAD
 impl<D, H> Drop for Shell<D, H>
 where
     D: DB + for<'iter> DBIter<'iter> + Sync + 'static,
     H: StorageHasher + Sync + 'static,
 {
     fn drop(&mut self) {
-        tracing::info!("Storing a transaction queue...");
-        let tx_queue_path = self.base_dir.clone().join(".tx_queue");
-        let _ = std::fs::File::create(&tx_queue_path)
-            .expect("Creating the file for the tx_queue dump should not fail");
-        std::fs::write(
-            tx_queue_path,
-            self.tx_queue
-                .try_to_vec()
-                .expect("Serializing tx queue to bytes should not fail"),
-        )
-        .expect(
-            "Failed to write tx queue to file. Good luck booting back up now",
-        );
-        tracing::info!("Transaction queue has been stored.");
-
         if let ShellMode::Validator { dkg, .. } = &self.mode {
             tracing::info!("Storing a DKG state machine...");
             let dkg_path = self.base_dir.clone().join(".dkg");
@@ -236,8 +207,6 @@
     }
 }
 
-=======
->>>>>>> 36e513f7
 impl<D, H> Shell<D, H>
 where
     D: DB + for<'iter> DBIter<'iter> + Sync + 'static,
@@ -269,28 +238,6 @@
                 tracing::error!("Cannot load the last state from the DB {}", e);
             })
             .expect("PersistentStorage cannot be initialized");
-<<<<<<< HEAD
-
-        // If we are not starting the chain for the first time, the file
-        // containing the tx queue should exist
-        let tx_queue = if storage.last_height.0 > 0u64 {
-            BorshDeserialize::deserialize(
-                &mut std::fs::read(base_dir.join(".tx_queue"))
-                    .expect(
-                        "Anoma ledger failed to start: Failed to open file \
-                         containing the transaction queue",
-                    )
-                    .as_ref(),
-            )
-            .expect(
-                "Anoma ledger failed to start: Failed to read file containing \
-                 the transaction queue",
-            )
-        } else {
-            Default::default()
-        };
-=======
->>>>>>> 36e513f7
 
         let vp_wasm_cache_dir =
             base_dir.join(chain_id.as_str()).join("vp_wasm_cache");
@@ -376,11 +323,7 @@
             byzantine_validators: vec![],
             base_dir,
             wasm_dir,
-<<<<<<< HEAD
             mode,
-            tx_queue,
-=======
->>>>>>> 36e513f7
             vp_wasm_cache: VpCache::new(
                 vp_wasm_cache_dir,
                 vp_wasm_compilation_cache as usize,
@@ -1028,11 +971,8 @@
                 next_epoch_min_start_height: BlockHeight(3),
                 next_epoch_min_start_time: DateTimeUtc::now(),
                 address_gen: &address_gen,
-<<<<<<< HEAD
                 encryption_key: None,
-=======
                 tx_queue: &shell.storage.tx_queue,
->>>>>>> 36e513f7
             })
             .expect("Test failed");
 
@@ -1052,93 +992,6 @@
             vp_wasm_compilation_cache,
             tx_wasm_compilation_cache,
         );
-<<<<<<< HEAD
-        assert!(!shell.tx_queue.is_empty());
-    }
-
-    /// We test that on shell bootup, if the last height > 0
-    /// and  the tx queue file is missing, bootup fails
-    #[test]
-    #[should_panic]
-    fn test_tx_queue_must_exist() {
-        let base_dir = tempdir().unwrap().as_ref().canonicalize().unwrap();
-        // we have to use RocksDB for this test
-        let vp_wasm_compilation_cache = 50 * 1024 * 1024; // 50 kiB
-        let tx_wasm_compilation_cache = 50 * 1024 * 1024; // 50 kiB
-        let (sender, _) = tokio::sync::mpsc::unbounded_channel();
-        let mut shell = Shell::<PersistentDB, PersistentStorageHasher>::new(
-            config::Ledger::new(
-                base_dir.clone(),
-                Default::default(),
-                TendermintMode::Validator,
-            ),
-            top_level_directory().join("wasm"),
-            sender.clone(),
-            None,
-            vp_wasm_compilation_cache,
-            tx_wasm_compilation_cache,
-        );
-        let keypair = gen_keypair();
-        // enqueue a wrapper tx
-        let tx = Tx::new(
-            "wasm_code".as_bytes().to_owned(),
-            Some("transaction data".as_bytes().to_owned()),
-        );
-        let wrapper = WrapperTx::new(
-            Fee {
-                amount: 0.into(),
-                token: xan(),
-            },
-            &keypair,
-            Epoch(0),
-            0.into(),
-            tx,
-            Default::default(),
-        );
-        shell.tx_queue.push(wrapper);
-        // Artificially increase the block height so that chain
-        // will read the ".tx_queue" file when restarted
-        let store = Default::default();
-        let hash = BlockHash([0; 32]);
-        let pred_epochs = Default::default();
-        let address_gen = EstablishedAddressGen::new("test");
-        shell
-            .storage
-            .db
-            .write_block(BlockStateWrite {
-                root: [0; 32].into(),
-                store: &store,
-                hash: &hash,
-                height: BlockHeight(1),
-                epoch: Epoch(0),
-                pred_epochs: &pred_epochs,
-                next_epoch_min_start_height: BlockHeight(3),
-                next_epoch_min_start_time: DateTimeUtc::now(),
-                address_gen: &address_gen,
-                encryption_key: None,
-            })
-            .expect("Test failed");
-
-        // Drop the shell and check that the ".tx_queue" file was created
-        std::mem::drop(shell);
-        std::fs::remove_file(base_dir.join(".tx_queue")).expect("Test failed");
-        assert!(!base_dir.join(".tx_queue").exists());
-
-        // Reboot the shell and check that the queue was restored from disk
-        let _ = Shell::<PersistentDB, PersistentStorageHasher>::new(
-            config::Ledger::new(
-                base_dir,
-                Default::default(),
-                TendermintMode::Validator,
-            ),
-            top_level_directory().join("wasm"),
-            sender,
-            None,
-            vp_wasm_compilation_cache,
-            tx_wasm_compilation_cache,
-        );
-=======
         assert!(!shell.storage.tx_queue.is_empty());
->>>>>>> 36e513f7
     }
 }