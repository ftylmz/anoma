mod alias;
pub mod defaults;
mod keys;
mod store;

use std::collections::HashMap;
use std::env;
use std::path::{Path, PathBuf};
use std::rc::Rc;

use anoma::types::address::Address;
use anoma::types::key::*;
pub use store::wallet_file;
use thiserror::Error;

use self::alias::Alias;
pub use self::keys::{DecryptionError, StoredKeypair};
use self::store::Store;
use crate::cli;
use crate::config::genesis::genesis_config::GenesisConfig;
use crate::std::fs;

#[derive(Debug)]
pub struct Wallet {
    store_dir: PathBuf,
    store: Store,
    decrypted_key_cache: HashMap<Alias, Rc<common::SecretKey>>,
}

#[derive(Error, Debug)]
pub enum FindKeyError {
    #[error("No matching key found")]
    KeyNotFound,
    #[error("{0}")]
    KeyDecryptionError(keys::DecryptionError),
}

impl Wallet {
    /// Load a wallet from the store file or create a new wallet without any
    /// keys or addresses.
    pub fn load_or_new(store_dir: &Path) -> Self {
        let store = Store::load_or_new(store_dir).unwrap_or_else(|err| {
            eprintln!("Unable to load the wallet: {}", err);
            cli::safe_exit(1)
        });
        Self {
            store_dir: store_dir.to_path_buf(),
            store,
            decrypted_key_cache: HashMap::default(),
        }
    }

    /// Load a wallet from the store file or create a new one with the default
    /// addresses loaded from the genesis file, if not found.
    pub fn load_or_new_from_genesis(
        store_dir: &Path,
        load_genesis: impl FnOnce() -> GenesisConfig,
    ) -> Self {
        let store = Store::load_or_new_from_genesis(store_dir, load_genesis)
            .unwrap_or_else(|err| {
                eprintln!("Unable to load the wallet: {}", err);
                cli::safe_exit(1)
            });
        Self {
            store_dir: store_dir.to_path_buf(),
            store,
            decrypted_key_cache: HashMap::default(),
        }
    }

    /// Add addresses from a genesis configuration.
    pub fn add_genesis_addresses(&mut self, genesis: GenesisConfig) {
        self.store.add_genesis_addresses(genesis)
    }

    /// Save the wallet store to a file.
    pub fn save(&self) -> std::io::Result<()> {
        self.store.save(&self.store_dir)
    }

    /// Generate a new keypair and derive an implicit address from its public
    /// and insert them into the store with the provided alias, converted to
    /// lower case. If none provided, the alias will be the public key hash (in
    /// lowercase too). If the key is to be encrypted, will prompt for
    /// password from stdin. Stores the key in decrypted key cache and
    /// returns the alias of the key and a reference-counting pointer to the
    /// key.
    pub fn gen_key(
        &mut self,
        alias: Option<String>,
        unsafe_dont_encrypt: bool,
    ) -> (String, Rc<common::SecretKey>) {
        let password = if unsafe_dont_encrypt {
            println!("Warning: The keypair will NOT be encrypted.");
            None
        } else {
            Some(read_password("Enter your encryption password: "))
        };
        // Bis repetita for confirmation.
        let pwd = if unsafe_dont_encrypt {
            None
        } else {
            Some(read_password(
                "To confirm, please enter the same encryption password once \
                 more: ",
            ))
        };
        if pwd != password {
            eprintln!("Your two inputs do not match!");
            cli::safe_exit(1)
        }
        let (alias, key) = self.store.gen_key(alias, password);
        // Cache the newly added key
        self.decrypted_key_cache.insert(alias.clone(), key.clone());
        (alias.into(), key)
    }

    /// Find the stored key by an alias, a public key hash or a public key.
    /// If the key is encrypted, will prompt for password from stdin.
    /// Any keys that are decrypted are stored in and read from a cache to avoid
    /// prompting for password multiple times.
    pub fn find_key(
        &mut self,
        alias_pkh_or_pk: impl AsRef<str>,
    ) -> Result<Rc<common::SecretKey>, FindKeyError> {
        // Try cache first
        if let Some(cached_key) = self
            .decrypted_key_cache
            .get(&alias_pkh_or_pk.as_ref().into())
        {
            return Ok(cached_key.clone());
        }
        // If not cached, look-up in store
        let stored_key = self
            .store
            .find_key(alias_pkh_or_pk.as_ref())
            .ok_or(FindKeyError::KeyNotFound)?;
        Self::decrypt_stored_key(
            &mut self.decrypted_key_cache,
            stored_key,
            alias_pkh_or_pk.into(),
        )
    }

    /// Find the stored key by a public key.
    /// If the key is encrypted, will prompt for password from stdin.
    /// Any keys that are decrypted are stored in and read from a cache to avoid
    /// prompting for password multiple times.
    pub fn find_key_by_pk(
        &mut self,
        pk: &common::PublicKey,
    ) -> Result<Rc<common::SecretKey>, FindKeyError> {
        // Try to look-up alias for the given pk. Otherwise, use the PKH string.
        let pkh: PublicKeyHash = pk.into();
        let alias = self
            .store
            .find_alias_by_pkh(&pkh)
            .unwrap_or_else(|| pkh.to_string().into());
        // Try read cache
        if let Some(cached_key) = self.decrypted_key_cache.get(&alias) {
            return Ok(cached_key.clone());
        }
        // Look-up from store
        let stored_key = self
            .store
            .find_key_by_pk(pk)
            .ok_or(FindKeyError::KeyNotFound)?;
        Self::decrypt_stored_key(
            &mut self.decrypted_key_cache,
            stored_key,
            alias,
        )
    }

    /// Find the stored key by a public key hash.
    /// If the key is encrypted, will prompt for password from stdin.
    /// Any keys that are decrypted are stored in and read from a cache to avoid
    /// prompting for password multiple times.
    pub fn find_key_by_pkh(
        &mut self,
        pkh: &PublicKeyHash,
    ) -> Result<Rc<common::SecretKey>, FindKeyError> {
        // Try to look-up alias for the given pk. Otherwise, use the PKH string.
        let alias = self
            .store
            .find_alias_by_pkh(pkh)
            .unwrap_or_else(|| pkh.to_string().into());
        // Try read cache
        if let Some(cached_key) = self.decrypted_key_cache.get(&alias) {
            return Ok(cached_key.clone());
        }
        // Look-up from store
        let stored_key = self
            .store
            .find_key_by_pkh(pkh)
            .ok_or(FindKeyError::KeyNotFound)?;
        Self::decrypt_stored_key(
            &mut self.decrypted_key_cache,
            stored_key,
            alias,
        )
    }

    /// Decrypt stored key, if it's not stored un-encrypted.
    /// If a given storage key needs to be decrypted, prompt for password from
    /// stdin and if successfully decrypted, store it in a cache.
    fn decrypt_stored_key(
<<<<<<< HEAD
        decrypted_key_cache: &mut HashMap<String, Rc<common::SecretKey>>,
        stored_key: &StoredKeypair,
        alias_pkh_or_pk: impl AsRef<str>,
    ) -> Result<Rc<common::SecretKey>, FindKeyError> {
=======
        decrypted_key_cache: &mut HashMap<Alias, Rc<Keypair>>,
        stored_key: &StoredKeypair,
        alias: Alias,
    ) -> Result<Rc<Keypair>, FindKeyError> {
>>>>>>> beaa4557
        match stored_key {
            StoredKeypair::Encrypted(encrypted) => {
                let password = read_password("Enter decryption password: ");
                let key = encrypted
                    .decrypt(password)
                    .map_err(FindKeyError::KeyDecryptionError)?;
                decrypted_key_cache.insert(alias.clone(), Rc::new(key));
                decrypted_key_cache
                    .get(&alias)
                    .cloned()
                    .ok_or(FindKeyError::KeyNotFound)
            }
            StoredKeypair::Raw(raw) => Ok(raw.clone()),
        }
    }

    /// Get all known keys by their alias, paired with PKH, if known.
    pub fn get_keys(
        &self,
    ) -> HashMap<String, (&StoredKeypair, Option<&PublicKeyHash>)> {
        self.store
            .get_keys()
            .into_iter()
            .map(|(alias, value)| (alias.into(), value))
            .collect()
    }

    /// Find the stored address by an alias.
    pub fn find_address(&self, alias: impl AsRef<str>) -> Option<&Address> {
        self.store.find_address(alias)
    }

    /// Get all known addresses by their alias, paired with PKH, if known.
    pub fn get_addresses(&self) -> HashMap<String, Address> {
        self.store
            .get_addresses()
            .iter()
            .map(|(alias, value)| (alias.into(), value.clone()))
            .collect()
    }

    /// Add a new address with the given alias. If the alias is already used,
    /// will ask whether the existing alias should be replaced, a different
    /// alias is desired, or the alias creation should be cancelled. Return
    /// the chosen alias if the address has been added, otherwise return
    /// nothing.
    pub fn add_address(
        &mut self,
        alias: impl AsRef<str>,
        address: Address,
    ) -> Option<String> {
        self.store
            .insert_address(alias.into(), address)
            .map(Into::into)
    }

    /// Insert a new key with the given alias. If the alias is already used,
    /// will prompt for overwrite confirmation.
    pub fn insert_keypair(
        &mut self,
        alias: String,
        keypair: StoredKeypair,
        pkh: PublicKeyHash,
    ) -> Option<String> {
        self.store
            .insert_keypair(alias.into(), keypair, pkh)
            .map(Into::into)
    }
}

/// Read the password for encryption/decryption from the file/env/stdin. Panics
/// if all options are empty/invalid.
fn read_password(prompt_msg: &str) -> String {
    let pwd = match env::var("ANOMA_WALLET_PASSWORD_FILE") {
        Ok(path) => fs::read_to_string(path)
            .expect("Something went wrong reading the file"),
        Err(_) => match env::var("ANOMA_WALLET_PASSWORD") {
            Ok(password) => password,
            Err(_) => rpassword::read_password_from_tty(Some(prompt_msg))
                .unwrap_or_default(),
        },
    };
    if pwd.is_empty() {
        eprintln!("Password cannot be empty");
        cli::safe_exit(1)
    }
    pwd
}<|MERGE_RESOLUTION|>--- conflicted
+++ resolved
@@ -205,17 +205,10 @@
     /// If a given storage key needs to be decrypted, prompt for password from
     /// stdin and if successfully decrypted, store it in a cache.
     fn decrypt_stored_key(
-<<<<<<< HEAD
-        decrypted_key_cache: &mut HashMap<String, Rc<common::SecretKey>>,
-        stored_key: &StoredKeypair,
-        alias_pkh_or_pk: impl AsRef<str>,
-    ) -> Result<Rc<common::SecretKey>, FindKeyError> {
-=======
-        decrypted_key_cache: &mut HashMap<Alias, Rc<Keypair>>,
+        decrypted_key_cache: &mut HashMap<Alias, Rc<common::SecretKey>>,
         stored_key: &StoredKeypair,
         alias: Alias,
-    ) -> Result<Rc<Keypair>, FindKeyError> {
->>>>>>> beaa4557
+    ) -> Result<Rc<common::SecretKey>, FindKeyError> {
         match stored_key {
             StoredKeypair::Encrypted(encrypted) => {
                 let password = read_password("Enter decryption password: ");
