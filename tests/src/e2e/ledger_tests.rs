//! By default, these tests will run in release mode. This can be disabled
//! by setting environment variable `ANOMA_E2E_DEBUG=true`. For debugging,
//! you'll typically also want to set `RUST_BACKTRACE=1`, e.g.:
//!
//! ```ignore,shell
//! ANOMA_E2E_DEBUG=true RUST_BACKTRACE=1 cargo test e2e::ledger_tests -- --test-threads=1 --nocapture
//! ```
//!
//! To keep the temporary files created by a test, use env var
//! `ANOMA_E2E_KEEP_TEMP=true`.

use std::process::Command;
use std::sync::Arc;
use std::time::{Duration, Instant};

use anoma::types::token;
use anoma_apps::config::genesis::genesis_config::{
    GenesisConfig, ParametersConfig, PosParamsConfig,
};
use borsh::BorshSerialize;
use color_eyre::eyre::Result;
use setup::constants::*;

use crate::e2e::helpers::{
    find_address, find_voting_power, get_actor_rpc, get_epoch,
};
use crate::e2e::setup::{self, sleep, Bin, Who};
use crate::{run, run_as};

/// Test that when we "run-ledger" with all the possible command
/// combinations from fresh state, the node starts-up successfully for both a
/// validator and non-validator user.
#[test]
fn run_ledger() -> Result<()> {
    let test = setup::single_node_net()?;
    let cmd_combinations = vec![vec!["ledger"], vec!["ledger", "run"]];

    // Start the ledger as a validator
    for args in &cmd_combinations {
        let mut ledger =
            run_as!(test, Who::Validator(0), Bin::Node, args, Some(40))?;
        ledger.exp_string("Anoma ledger node started")?;
        ledger.exp_string("This node is a validator")?;
    }

    // Start the ledger as a non-validator
    for args in &cmd_combinations {
        let mut ledger =
            run_as!(test, Who::NonValidator, Bin::Node, args, Some(40))?;
        ledger.exp_string("Anoma ledger node started")?;
        if !cfg!(feature = "ABCI") {
            ledger.exp_string("This node is a fullnode")?;
        } else {
            ledger.exp_string("This node is not a validator")?;
        }
    }

    Ok(())
}

/// In this test we:
/// 1. Start up the ledger
/// 2. Kill the tendermint process
/// 3. Check that the node detects this
/// 4. Check that the node shuts down
#[test]
fn test_anoma_shuts_down_if_tendermint_dies() -> Result<()> {
    let test = setup::single_node_net()?;

    // 1. Run the ledger node
    let mut ledger =
        run_as!(test, Who::Validator(0), Bin::Node, &["ledger"], Some(40))?;

    ledger.exp_string("Anoma ledger node started")?;

    // 2. Kill the tendermint node
    sleep(1);
    Command::new("pkill")
        .args(&["tendermint"])
        .spawn()
        .expect("Test failed")
        .wait()
        .expect("Test failed");

    // 3. Check that anoma detects that the tendermint node is dead
    ledger.exp_string("Tendermint node is no longer running.")?;

    // 4. Check that the ledger node shuts down
    ledger.exp_string("Anoma ledger node has shut down.")?;
    ledger.exp_eof()?;

    Ok(())
}

/// In this test we:
/// 1. Run the ledger node
/// 2. Shut it down
/// 3. Run the ledger again, it should load its previous state
/// 4. Shut it down
/// 5. Reset the ledger's state
/// 6. Run the ledger again, it should start from fresh state
#[test]
fn run_ledger_load_state_and_reset() -> Result<()> {
    let test = setup::single_node_net()?;

    // 1. Run the ledger node
    let mut ledger =
        run_as!(test, Who::Validator(0), Bin::Node, &["ledger"], Some(40))?;

    ledger.exp_string("Anoma ledger node started")?;
    // There should be no previous state
    ledger.exp_string("No state could be found")?;
    // Wait to commit a block
    ledger.exp_regex(r"Committed block hash.*, height: [0-9]+")?;

    // 2. Shut it down
    ledger.send_control('c')?;
    // Wait for the node to stop running to finish writing the state and tx
    // queue
    ledger.exp_string("Anoma ledger node has shut down.")?;
    ledger.exp_eof()?;
    drop(ledger);

    // 3. Run the ledger again, it should load its previous state
    let mut ledger =
        run_as!(test, Who::Validator(0), Bin::Node, &["ledger"], Some(40))?;

    ledger.exp_string("Anoma ledger node started")?;

    // There should be previous state now
    ledger.exp_string("Last state root hash:")?;

    // 4. Shut it down
    ledger.send_control('c')?;
    // Wait for it to stop
    ledger.exp_eof()?;
    drop(ledger);

    // 5. Reset the ledger's state
    let mut session = run_as!(
        test,
        Who::Validator(0),
        Bin::Node,
        &["ledger", "reset"],
        Some(10),
    )?;
    session.exp_eof()?;

    // 6. Run the ledger again, it should start from fresh state
    let mut session =
        run_as!(test, Who::Validator(0), Bin::Node, &["ledger"], Some(40))?;

    session.exp_string("Anoma ledger node started")?;

    // There should be no previous state
    session.exp_string("No state could be found")?;

    Ok(())
}

/// In this test we:
/// 1. Run the ledger node
/// 2. Submit a token transfer tx
/// 3. Submit a transaction to update an account's validity predicate
/// 4. Submit a custom tx
/// 5. Submit a tx to initialize a new account
/// 6. Query token balance
#[test]
fn ledger_txs_and_queries() -> Result<()> {
    let test = setup::network(|genesis| genesis, None)?;

    // 1. Run the ledger node
    let mut ledger =
        run_as!(test, Who::Validator(0), Bin::Node, &["ledger"], Some(40))?;

    ledger.exp_string("Anoma ledger node started")?;
    if !cfg!(feature = "ABCI") {
        ledger.exp_string("started node")?;
    } else {
        ledger.exp_string("Started node")?;
    }

    let vp_user = wasm_abs_path(VP_USER_WASM);
    let vp_user = vp_user.to_string_lossy();
    let tx_no_op = wasm_abs_path(TX_NO_OP_WASM);
    let tx_no_op = tx_no_op.to_string_lossy();

    let validator_one_rpc = get_actor_rpc(&test, &Who::Validator(0));

    let txs_args = vec![
        // 2. Submit a token transfer tx
        vec![
            "transfer",
            "--source",
            BERTHA,
            "--target",
            ALBERT,
            "--token",
            XAN,
            "--amount",
            "10.1",
            "--fee-amount",
            "0",
            "--gas-limit",
            "0",
            "--fee-token",
            XAN,
            "--ledger-address",
            &validator_one_rpc,
        ],
        // 3. Submit a transaction to update an account's validity
        // predicate
        vec![
            "update",
             "--address",
             BERTHA,
             "--code-path",
             &vp_user,
             "--fee-amount",
             "0",
             "--gas-limit",
             "0",
             "--fee-token",
             XAN,
            "--ledger-address",
            &validator_one_rpc,
        ],
        // 4. Submit a custom tx
        vec![
            "tx",
            "--signer",
            BERTHA,
            "--code-path",
            &tx_no_op,
            "--data-path",
            "README.md",
            "--fee-amount",
            "0",
            "--gas-limit",
            "0",
            "--fee-token",
            XAN,
            "--ledger-address",
            &validator_one_rpc
        ],
        // 5. Submit a tx to initialize a new account
        vec![
            "init-account",
            "--source",
            BERTHA,
            "--public-key",
            // Value obtained from `anoma::types::key::ed25519::tests::gen_keypair`
            "001be519a321e29020fa3cbfbfd01bd5e92db134305609270b71dace25b5a21168",
            "--code-path",
            &vp_user,
            "--alias",
            "Test-Account",
            "--fee-amount",
            "0",
            "--gas-limit",
            "0",
            "--fee-token",
            XAN,
            "--ledger-address",
            &validator_one_rpc,
        ],
    ];

    for tx_args in &txs_args {
        for &dry_run in &[true, false] {
            let tx_args = if dry_run {
                vec![tx_args.clone(), vec!["--dry-run"]].concat()
            } else {
                tx_args.clone()
            };
            let mut client = run!(test, Bin::Client, tx_args, Some(40))?;

            if !dry_run {
                if !cfg!(feature = "ABCI") {
                    client.exp_string("Transaction accepted")?;
                }
                client.exp_string("Transaction applied")?;
            }
            client.exp_string("Transaction is valid.")?;
            client.assert_success();
        }
    }

    let query_args_and_expected_response = vec![
        // 6. Query token balance
        (
            vec![
                "balance",
                "--owner",
                BERTHA,
                "--token",
                XAN,
                "--ledger-address",
                &validator_one_rpc,
            ],
            // expect a decimal
            r"XAN: \d+(\.\d+)?",
        ),
    ];
    for (query_args, expected) in &query_args_and_expected_response {
        let mut client = run!(test, Bin::Client, query_args, Some(40))?;
        client.exp_regex(expected)?;

        client.assert_success();
    }

    Ok(())
}

/// In this test we:
/// 1. Run the ledger node
/// 2. Submit an invalid transaction (disallowed by state machine)
/// 3. Shut down the ledger
/// 4. Restart the ledger
/// 5. Submit and invalid transactions (malformed)
#[test]
fn invalid_transactions() -> Result<()> {
    let test = setup::single_node_net()?;

    // 1. Run the ledger node
    let mut ledger =
        run_as!(test, Who::Validator(0), Bin::Node, &["ledger"], Some(40))?;
    ledger.exp_string("Anoma ledger node started")?;
    if !cfg!(feature = "ABCI") {
        ledger.exp_string("started node")?;
    } else {
        ledger.exp_string("Started node")?;
    }
    // Wait to commit a block
    ledger.exp_regex(r"Committed block hash.*, height: [0-9]+")?;

    // 2. Submit a an invalid transaction (trying to mint tokens should fail
    // in the token's VP)
    let tx_data_path = test.base_dir.path().join("tx.data");
    let transfer = token::Transfer {
        source: find_address(&test, DAEWON)?,
        target: find_address(&test, ALBERT)?,
        token: find_address(&test, XAN)?,
        amount: token::Amount::whole(1),
    };
    let data = transfer
        .try_to_vec()
        .expect("Encoding unsigned transfer shouldn't fail");
    let tx_wasm_path = wasm_abs_path(TX_MINT_TOKENS_WASM);
    std::fs::write(&tx_data_path, data).unwrap();
    let tx_wasm_path = tx_wasm_path.to_string_lossy();
    let tx_data_path = tx_data_path.to_string_lossy();

    let validator_one_rpc = get_actor_rpc(&test, &Who::Validator(0));

    let tx_args = vec![
        "tx",
        "--code-path",
        &tx_wasm_path,
        "--data-path",
        &tx_data_path,
        "--signing-key",
        DAEWON,
        "--fee-amount",
        "0",
        "--gas-limit",
        "0",
        "--fee-token",
        XAN,
        "--ledger-address",
        &validator_one_rpc,
    ];

    let mut client = run!(test, Bin::Client, tx_args, Some(40))?;
    if !cfg!(feature = "ABCI") {
        client.exp_string("Transaction accepted")?;
    }
    client.exp_string("Transaction applied")?;
    client.exp_string("Transaction is invalid")?;
    client.exp_string(r#""code": "1"#)?;

    client.assert_success();
    ledger.exp_string("some VPs rejected apply_tx storage modification")?;

    // Wait to commit a block
    ledger.exp_regex(r"Committed block hash.*, height: [0-9]+")?;

    // 3. Shut it down
    ledger.send_control('c')?;
    // Wait for the node to stop running to finish writing the state and tx
    // queue
    ledger.exp_string("Anoma ledger node has shut down.")?;
    ledger.exp_eof()?;
    drop(ledger);

    // 4. Restart the ledger
    let mut ledger =
        run_as!(test, Who::Validator(0), Bin::Node, &["ledger"], Some(40))?;

    ledger.exp_string("Anoma ledger node started")?;

    // There should be previous state now
    ledger.exp_string("Last state root hash:")?;

    // 5. Submit an invalid transactions (invalid token address)
    let tx_args = vec![
        "transfer",
        "--source",
        DAEWON,
        "--signing-key",
        DAEWON,
        "--target",
        ALBERT,
        "--token",
        BERTHA,
        "--amount",
        "1_000_000.1",
        "--fee-amount",
        "0",
        "--gas-limit",
        "0",
        "--fee-token",
        XAN,
        // Force to ignore client check that fails on the balance check of the
        // source address
        "--force",
        "--ledger-address",
        &validator_one_rpc,
    ];

    let mut client = run!(test, Bin::Client, tx_args, Some(40))?;
    if !cfg!(feature = "ABCI") {
        client.exp_string("Transaction accepted")?;
    }
    client.exp_string("Transaction applied")?;

    client.exp_string("Error trying to apply a transaction")?;

    client.exp_string(r#""code": "3"#)?;

    client.assert_success();
    Ok(())
}

/// PoS bonding, unbonding and withdrawal tests. In this test we:
///
/// 1. Run the ledger node with shorter epochs for faster progression
/// 2. Submit a self-bond for the genesis validator
/// 3. Submit a delegation to the genesis validator
/// 4. Submit an unbond of the self-bond
/// 5. Submit an unbond of the delegation
/// 6. Wait for the unbonding epoch
/// 7. Submit a withdrawal of the self-bond
/// 8. Submit a withdrawal of the delegation
#[test]
fn pos_bonds() -> Result<()> {
    let unbonding_len = 2;
    let test = setup::network(
        |genesis| {
            let parameters = ParametersConfig {
                min_num_of_blocks: 2,
                min_duration: 1,
                max_expected_time_per_block: 1,
<<<<<<< HEAD
=======
                ..genesis.parameters
>>>>>>> b89f36b2
            };
            let pos_params = PosParamsConfig {
                pipeline_len: 1,
                unbonding_len,
                ..genesis.pos_params
            };
            GenesisConfig {
                parameters,
                pos_params,
                ..genesis
            }
        },
        None,
    )?;

    // 1. Run the ledger node
    let mut ledger =
        run_as!(test, Who::Validator(0), Bin::Node, &["ledger"], Some(40))?;

    ledger.exp_string("Anoma ledger node started")?;
    if !cfg!(feature = "ABCI") {
        ledger.exp_string("started node")?;
    } else {
        ledger.exp_string("Started node")?;
    }

    let validator_one_rpc = get_actor_rpc(&test, &Who::Validator(0));

    // 2. Submit a self-bond for the genesis validator
    let tx_args = vec![
        "bond",
        "--validator",
        "validator-0",
        "--amount",
        "10.1",
        "--fee-amount",
        "0",
        "--gas-limit",
        "0",
        "--fee-token",
        XAN,
        "--ledger-address",
        &validator_one_rpc,
    ];
    let mut client =
        run_as!(test, Who::Validator(0), Bin::Client, tx_args, Some(40))?;
    client.exp_string("Transaction is valid.")?;
    client.assert_success();

    // 3. Submit a delegation to the genesis validator
    let tx_args = vec![
        "bond",
        "--validator",
        "validator-0",
        "--source",
        BERTHA,
        "--amount",
        "10.1",
        "--fee-amount",
        "0",
        "--gas-limit",
        "0",
        "--fee-token",
        XAN,
        "--ledger-address",
        &validator_one_rpc,
    ];
    let mut client = run!(test, Bin::Client, tx_args, Some(40))?;
    client.exp_string("Transaction is valid.")?;
    client.assert_success();

    // 4. Submit an unbond of the self-bond
    let tx_args = vec![
        "unbond",
        "--validator",
        "validator-0",
        "--amount",
        "5.1",
        "--fee-amount",
        "0",
        "--gas-limit",
        "0",
        "--fee-token",
        XAN,
        "--ledger-address",
        &validator_one_rpc,
    ];
    let mut client =
        run_as!(test, Who::Validator(0), Bin::Client, tx_args, Some(40))?;
    client.exp_string("Transaction is valid.")?;
    client.assert_success();

    // 5. Submit an unbond of the delegation
    let tx_args = vec![
        "unbond",
        "--validator",
        "validator-0",
        "--source",
        BERTHA,
        "--amount",
        "3.2",
        "--fee-amount",
        "0",
        "--gas-limit",
        "0",
        "--fee-token",
        XAN,
        "--ledger-address",
        &validator_one_rpc,
    ];
    let mut client = run!(test, Bin::Client, tx_args, Some(40))?;
    client.exp_string("Transaction is valid.")?;
    client.assert_success();

    // 6. Wait for the unbonding epoch
    let epoch = get_epoch(&test, &validator_one_rpc)?;
    let earliest_withdrawal_epoch = epoch + unbonding_len;
    println!(
        "Current epoch: {}, earliest epoch for withdrawal: {}",
        epoch, earliest_withdrawal_epoch
    );
    let start = Instant::now();
    let loop_timeout = Duration::new(20, 0);
    loop {
        if Instant::now().duration_since(start) > loop_timeout {
            panic!(
                "Timed out waiting for epoch: {}",
                earliest_withdrawal_epoch
            );
        }
        let epoch = get_epoch(&test, &validator_one_rpc)?;
        if epoch >= earliest_withdrawal_epoch {
            break;
        }
    }

    // 7. Submit a withdrawal of the self-bond
    let tx_args = vec![
        "withdraw",
        "--validator",
        "validator-0",
        "--fee-amount",
        "0",
        "--gas-limit",
        "0",
        "--fee-token",
        XAN,
        "--ledger-address",
        &validator_one_rpc,
    ];
    let mut client =
        run_as!(test, Who::Validator(0), Bin::Client, tx_args, Some(40))?;
    client.exp_string("Transaction is valid.")?;
    client.assert_success();

    // 8. Submit a withdrawal of the delegation
    let tx_args = vec![
        "withdraw",
        "--validator",
        "validator-0",
        "--source",
        BERTHA,
        "--fee-amount",
        "0",
        "--gas-limit",
        "0",
        "--fee-token",
        XAN,
        "--ledger-address",
        &validator_one_rpc,
    ];
    let mut client = run!(test, Bin::Client, tx_args, Some(40))?;
    client.exp_string("Transaction is valid.")?;
    client.assert_success();

    Ok(())
}

/// PoS validator creation test. In this test we:
///
/// 1. Run the ledger node with shorter epochs for faster progression
/// 2. Initialize a new validator account
/// 3. Submit a delegation to the new validator
/// 4. Transfer some XAN to the new validator
/// 5. Submit a self-bond for the new validator
/// 6. Wait for the pipeline epoch
/// 7. Check the new validator's voting power
#[test]
fn pos_init_validator() -> Result<()> {
    let pipeline_len = 1;
    let test = setup::network(
        |genesis| {
            let parameters = ParametersConfig {
                min_num_of_blocks: 2,
                min_duration: 1,
                max_expected_time_per_block: 1,
<<<<<<< HEAD
=======
                ..genesis.parameters
>>>>>>> b89f36b2
            };
            let pos_params = PosParamsConfig {
                pipeline_len,
                unbonding_len: 2,
                ..genesis.pos_params
            };
            GenesisConfig {
                parameters,
                pos_params,
                ..genesis
            }
        },
        None,
    )?;

    // 1. Run the ledger node
    let mut ledger =
        run_as!(test, Who::Validator(0), Bin::Node, &["ledger"], Some(40))?;

    ledger.exp_string("Anoma ledger node started")?;
    if !cfg!(feature = "ABCI") {
        ledger.exp_string("started node")?;
    } else {
        ledger.exp_string("Started node")?;
    }

    let validator_one_rpc = get_actor_rpc(&test, &Who::Validator(0));

    // 2. Initialize a new validator account
    let new_validator = "new-validator";
    let new_validator_key = format!("{}-key", new_validator);
    let tx_args = vec![
        "init-validator",
        "--alias",
        new_validator,
        "--source",
        BERTHA,
        "--unsafe-dont-encrypt",
        "--fee-amount",
        "0",
        "--gas-limit",
        "0",
        "--fee-token",
        XAN,
        "--ledger-address",
        &validator_one_rpc,
    ];
    let mut client = run!(test, Bin::Client, tx_args, Some(40))?;
    client.exp_string("Transaction is valid.")?;
    client.assert_success();

    // 3. Submit a delegation to the new validator
    //    First, transfer some tokens to the validator's key for fees:
    let tx_args = vec![
        "transfer",
        "--source",
        BERTHA,
        "--target",
        &new_validator_key,
        "--token",
        XAN,
        "--amount",
        "0.5",
        "--fee-amount",
        "0",
        "--gas-limit",
        "0",
        "--fee-token",
        XAN,
        "--ledger-address",
        &validator_one_rpc,
    ];
    let mut client = run!(test, Bin::Client, tx_args, Some(40))?;
    client.exp_string("Transaction is valid.")?;
    client.assert_success();
    //     Then self-bond the tokens:
    let tx_args = vec![
        "bond",
        "--validator",
        new_validator,
        "--source",
        BERTHA,
        "--amount",
        "1000.5",
        "--fee-amount",
        "0",
        "--gas-limit",
        "0",
        "--fee-token",
        XAN,
        "--ledger-address",
        &validator_one_rpc,
    ];
    let mut client = run!(test, Bin::Client, tx_args, Some(40))?;
    client.exp_string("Transaction is valid.")?;
    client.assert_success();

    // 4. Transfer some XAN to the new validator
    let tx_args = vec![
        "transfer",
        "--source",
        BERTHA,
        "--target",
        new_validator,
        "--token",
        XAN,
        "--amount",
        "10999.5",
        "--fee-amount",
        "0",
        "--gas-limit",
        "0",
        "--fee-token",
        XAN,
        "--ledger-address",
        &validator_one_rpc,
    ];
    let mut client = run!(test, Bin::Client, tx_args, Some(40))?;
    client.exp_string("Transaction is valid.")?;
    client.assert_success();

    // 5. Submit a self-bond for the new validator
    let tx_args = vec![
        "bond",
        "--validator",
        new_validator,
        "--amount",
        "10000",
        "--fee-amount",
        "0",
        "--gas-limit",
        "0",
        "--fee-token",
        XAN,
        "--ledger-address",
        &validator_one_rpc,
    ];
    let mut client = run!(test, Bin::Client, tx_args, Some(40))?;
    client.exp_string("Transaction is valid.")?;
    client.assert_success();

    // 6. Wait for the pipeline epoch when the validator's voting power should
    // be non-zero
    let epoch = get_epoch(&test, &validator_one_rpc)?;
    let earliest_update_epoch = epoch + pipeline_len;
    println!(
        "Current epoch: {}, earliest epoch with updated voting power: {}",
        epoch, earliest_update_epoch
    );
    let start = Instant::now();
    let loop_timeout = Duration::new(20, 0);
    loop {
        if Instant::now().duration_since(start) > loop_timeout {
            panic!("Timed out waiting for epoch: {}", earliest_update_epoch);
        }
        let epoch = get_epoch(&test, &validator_one_rpc)?;
        if epoch >= earliest_update_epoch {
            break;
        }
    }

    // 7. Check the new validator's voting power
    let voting_power =
        find_voting_power(&test, new_validator, &validator_one_rpc)?;
    assert_eq!(voting_power, 11);

    Ok(())
}
/// Test that multiple txs submitted in the same block all get the tx result.
///
/// In this test we:
/// 1. Run the ledger node with 10s consensus timeout
/// 2. Spawn threads each submitting token transfer tx
#[test]
fn ledger_many_txs_in_a_block() -> Result<()> {
    let test = Arc::new(setup::network(
        |genesis| genesis,
        // Set 10s consensus timeout to have more time to submit txs
        Some("10s"),
    )?);

    // 1. Run the ledger node
    let mut ledger =
        run_as!(*test, Who::Validator(0), Bin::Node, &["ledger"], Some(40))?;

    ledger.exp_string("Anoma ledger node started")?;
    if !cfg!(feature = "ABCI") {
        ledger.exp_string("started node")?;
    } else {
        ledger.exp_string("Started node")?;
    }

    // Wait to commit a block
    ledger.exp_regex(r"Committed block hash.*, height: [0-9]+")?;

    let validator_one_rpc = Arc::new(get_actor_rpc(&test, &Who::Validator(0)));

    // A token transfer tx args
    let tx_args = Arc::new(vec![
        "transfer",
        "--source",
        BERTHA,
        "--target",
        ALBERT,
        "--token",
        XAN,
        "--amount",
        "10.1",
        "--fee-amount",
        "0",
        "--gas-limit",
        "0",
        "--fee-token",
        XAN,
        "--ledger-address",
    ]);

    // 2. Spawn threads each submitting token transfer tx
    // We collect to run the threads in parallel.
    #[allow(clippy::needless_collect)]
    let tasks: Vec<std::thread::JoinHandle<_>> = (0..3)
        .into_iter()
        .map(|_| {
            let test = Arc::clone(&test);
            let validator_one_rpc = Arc::clone(&validator_one_rpc);
            let tx_args = Arc::clone(&tx_args);
            std::thread::spawn(move || {
                let mut args = (*tx_args).clone();
                args.push(&*validator_one_rpc);
                let mut client = run!(*test, Bin::Client, args, Some(40))?;
                if !cfg!(feature = "ABCI") {
                    client.exp_string("Transaction accepted")?;
                }
                client.exp_string("Transaction applied")?;
                client.exp_string("Transaction is valid.")?;
                client.assert_success();
                let res: Result<()> = Ok(());
                res
            })
        })
        .collect();
    for task in tasks.into_iter() {
        task.join().unwrap()?;
    }

    Ok(())
}<|MERGE_RESOLUTION|>--- conflicted
+++ resolved
@@ -461,10 +461,7 @@
                 min_num_of_blocks: 2,
                 min_duration: 1,
                 max_expected_time_per_block: 1,
-<<<<<<< HEAD
-=======
                 ..genesis.parameters
->>>>>>> b89f36b2
             };
             let pos_params = PosParamsConfig {
                 pipeline_len: 1,
@@ -661,10 +658,7 @@
                 min_num_of_blocks: 2,
                 min_duration: 1,
                 max_expected_time_per_block: 1,
-<<<<<<< HEAD
-=======
                 ..genesis.parameters
->>>>>>> b89f36b2
             };
             let pos_params = PosParamsConfig {
                 pipeline_len,
