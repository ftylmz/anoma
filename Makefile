package = anoma

cargo := $(env) cargo
rustup := $(env) rustup
debug-env := RUST_BACKTRACE=1 RUST_LOG=$(package)=debug
debug-cargo := $(env) $(debug-env) cargo
# Nightly build is currently used for rustfmt and clippy.
# NOTE On change also update `RUSTFMT_TOOLCHAIN` in `apps/build.rs`.
nightly := nightly-2021-03-09

# Paths for all the wasm sources
tx_wasms := $(dir $(wildcard wasm/txs/*/.))
vp_wasms := $(dir $(wildcard wasm/vps/*/.))	
wasms := $(tx_wasms) $(vp_wasms) wasm/matchmaker_template wasm/filter_template

# Transitive dependency of wasmer. It's safe to ignore as we don't use cranelift compiler. It should disseaper once the wasmer library updates its dependencies
audit-ignores := RUSTSEC-2021-0067
# Transitive dependency warning from tendermint-rpc
audit-ignores += RUSTSEC-2021-0064
# Transitive dependency warning from tendermint-rpc
audit-ignores += RUSTSEC-2020-0016

build:
	$(cargo) build

build-release:
	$(cargo) build --release

check-wasm = $(cargo) check --target wasm32-unknown-unknown --manifest-path $(wasm)/Cargo.toml
check:
	$(cargo) check && \
	$(foreach wasm,$(wasms),$(check-wasm) && ) true

clippy-wasm = $(cargo) +$(nightly) clippy --manifest-path $(wasm)/Cargo.toml
clippy:
	$(cargo) +$(nightly) clippy && \
	$(foreach wasm,$(wasms),$(clippy-wasm) && ) true

clippy-check-wasm = $(cargo) +$(nightly) clippy --manifest-path $(wasm)/Cargo.toml -- -D warnings
clippy-check:
	$(cargo) +$(nightly) clippy -- -D warnings && \
	$(foreach wasm,$(wasms),$(clippy-check-wasm) && ) true

install:
	# Warning: built in debug mode for now
	$(cargo) install --path ./apps --debug

run-ledger:
	# runs the node
	$(cargo) run --bin anoman -- run-ledger

run-gossip:
	# runs the node gossip node
	$(cargo) run --bin anoman -- run-gossip

reset-ledger:
	# runs the node
	$(cargo) run --bin anoman -- reset-ledger

audit:
	$(cargo) audit $(foreach ignore,$(audit-ignores), --ignore $(ignore))

test-wasm = $(cargo) test --manifest-path $(wasm)/Cargo.toml
test:
	$(cargo) test && \
	$(foreach wasm,$(wasms),$(test-wasm) && ) true

test-debug:
	$(debug-cargo) test -- --nocapture

fmt-wasm = $(cargo) +$(nightly) fmt --manifest-path $(wasm)/Cargo.toml
fmt:
	$(cargo) +$(nightly) fmt --all && \
	$(foreach wasm,$(wasms),$(fmt-wasm) && ) true

fmt-check-wasm = $(cargo) +$(nightly) fmt --manifest-path $(wasm)/Cargo.toml -- --check
fmt-check:
	$(cargo) +$(nightly) fmt --all -- --check && \
	$(foreach wasm,$(wasms),$(fmt-check-wasm) && ) true

watch:
	$(cargo) watch

clean:
	$(cargo) clean

build-doc:
	$(cargo) doc --no-deps
	make -C tech-specs build

doc:
	# build and opens the docs in browser
	$(cargo) doc --open

build-wasm-scripts-docker:
	docker run --rm -v ${PWD}:/usr/local/rust/project anoma-wasm make build-wasm-scripts

# Build the validity predicate, transactions, matchmaker and matchmaker filter wasm
build-wasm = make -C $(wasm)
build-wasm-scripts:
	$(foreach wasm,$(wasms),$(build-wasm) && ) true

clean-wasm = make -C $(wasm)
clean-wasm-scripts:
	$(foreach wasm,$(wasms),$(clean-wasm) && ) true

dev-deps:
	$(rustup) toolchain install $(nightly)
	$(rustup) target add wasm32-unknown-unknown
	$(rustup) component add rustfmt clippy miri --toolchain $(nightly)
	$(cargo) install cargo-watch

<<<<<<< HEAD
.PHONY : build check build-release clippy clippy-check install run-ledger run-gossip reset-ledger test test-debug fmt watch clean build-doc doc build-wasm-scripts-docker build-wasm-scripts clean-wasm-scripts dev-deps
=======
test-miri:
	$(cargo) +$(nightly) miri setup
	$(cargo) +$(nightly) clean
	MIRIFLAGS="-Zmiri-disable-isolation" $(cargo) +$(nightly) miri test

.PHONY : build build-release clippy install run-anoma run-gossip test test-debug fmt watch clean doc build-wasm-scripts dev-deps
>>>>>>> d3441824
<|MERGE_RESOLUTION|>--- conflicted
+++ resolved
@@ -110,13 +110,9 @@
 	$(rustup) component add rustfmt clippy miri --toolchain $(nightly)
 	$(cargo) install cargo-watch
 
-<<<<<<< HEAD
-.PHONY : build check build-release clippy clippy-check install run-ledger run-gossip reset-ledger test test-debug fmt watch clean build-doc doc build-wasm-scripts-docker build-wasm-scripts clean-wasm-scripts dev-deps
-=======
 test-miri:
 	$(cargo) +$(nightly) miri setup
 	$(cargo) +$(nightly) clean
 	MIRIFLAGS="-Zmiri-disable-isolation" $(cargo) +$(nightly) miri test
 
-.PHONY : build build-release clippy install run-anoma run-gossip test test-debug fmt watch clean doc build-wasm-scripts dev-deps
->>>>>>> d3441824
+.PHONY : build check build-release clippy clippy-check install run-ledger run-gossip reset-ledger test test-debug fmt watch clean build-doc doc build-wasm-scripts-docker build-wasm-scripts clean-wasm-scripts dev-deps test-miri